--- conflicted
+++ resolved
@@ -1,96 +1,3 @@
-<<<<<<< HEAD
-const debug = require('debug')('TuyAPI:MessageParser');
-const crc = require('./crc');
-
-const HEADER_SIZE = 16;
-
-/**
-* Parse a packet from a device into a
-* payload and command type
-* @param {Buffer} data packet to parse
-* @returns {Object} result
-* @returns {String|Buffer|Object} result.data decoded data, if available in response
-* @returns {Number} result.commandByte command byte from decoded data
-*/
-function parse(data) {
-  // Check for length
-  // At minimum requires: prefix (4), sequence (4), command (4), length (4),
-  // CRC (4), and suffix (4) for 24 total bytes
-  // Messages from the device also include return code (4), for 28 total bytes
-  if (data.length < 24) {
-    throw new Error('Packet too small. Length: ' + data.length);
-  }
-
-  // Check for prefix
-  const prefix = data.readUInt32BE(0);
-
-  if (prefix !== 0x000055AA) {
-    throw new Error('Magic prefix mismatch: ' + data.toString('hex'));
-  }
-
-  // Get the command type
-  const commandByte = data.readUInt32BE(8);
-
-  // Get payload size
-  const payloadSize = data.readUInt32BE(12);
-
-  // Check for payload
-  if (data.length < HEADER_SIZE + payloadSize) {
-    throw new Error('Packet missing payload: ' + data.toString('hex'));
-  }
-
-  // Get the return code, 0 = success
-  // This field is only present in messages from the devices
-  // Absent in messages sent to device
-  const returnCode = data.readUInt32BE(16);
-
-  // Get the payload
-  // Adjust for messages lacking a return code
-  let payload;
-  if (returnCode & 0xFFFFFF00) {
-    payload = data.slice(HEADER_SIZE, HEADER_SIZE + payloadSize - 8);
-  } else {
-    payload = data.slice(HEADER_SIZE + 4, HEADER_SIZE + payloadSize - 8);
-  }
-
-  // Check CRC
-  const expectedCrc = data.readInt32BE(HEADER_SIZE + payloadSize - 8);
-  const computedCrc = crc(data.slice(0, payloadSize + 8));
-
-  if (expectedCrc !== computedCrc) {
-    throw new Error('CRC mismatch: ' + data.toString('hex'));
-  }
-
-  // Check for suffix
-  const suffix = data.readUInt32BE(HEADER_SIZE + payloadSize - 4);
-
-  if (suffix !== 0x0000AA55) {
-    throw new Error('Magic suffix mismatch: ' + data.toString('hex'));
-  }
-
-  // Check for leftovers
-  if (data.length > HEADER_SIZE + payloadSize) {
-    debug(data.length - HEADER_SIZE - payloadSize, 'bytes left over');
-    // Skip the leftovers for now
-  }
-
-  // Attempt to parse data to JSON.
-  const result = {
-    commandByte
-  };
-  // It's possible for packets to be valid
-  // and yet contain no data.
-  if (payload.length === 0) {
-    return result;
-  }
-
-  // Try to parse data as JSON.
-  // If error, return as string.
-  try {
-    result.data = JSON.parse(payload);
-  } catch (error) { // Data is encrypted
-    result.data = payload.toString('ascii');
-=======
 const Cipher = require('./cipher');
 const crc = require('./crc');
 
@@ -385,62 +292,7 @@
     buffer.writeUInt32BE(0x0000AA55, payload.length + 20);
 
     return buffer;
->>>>>>> d269006f
-  }
-
-<<<<<<< HEAD
-  return result;
+  }
 }
 
-/**
-* Encode data (usually an object) into
-* a protocol-compliant form that a device
-* can understand.
-* @param {Object} options
-* @param {String|Buffer|Object} options.data data to encode
-* @param {Number} options.commandByte command byte
-* @returns {Buffer} binary payload
-*/
-function encode(options) {
-  // Ensure data is a Buffer
-  let payload;
-
-  if (options.data instanceof Buffer) {
-    payload = options.data;
-  } else {
-    if (typeof options.data === 'string') {
-      payload = options.data;
-    } else {
-      payload = JSON.stringify(options.data);
-    }
-
-    payload = Buffer.from(payload);
-  }
-
-  // Ensure commandByte is a Number
-  if (typeof options.commandByte === 'string') {
-    options.commandByte = parseInt(options.commandByte, 16);
-  }
-
-  // Allocate buffer with room for payload + 24 bytes for
-  // prefix, sequence, command, length, crc, and suffix
-  const buffer = Buffer.alloc(payload.length + 24);
-
-  // Add prefix, command, and length
-  // Skip sequence number, currently not used
-  buffer.writeUInt32BE(0x000055AA, 0);
-  buffer.writeUInt32BE(options.commandByte, 8);
-  buffer.writeUInt32BE(payload.length + 8, 12);
-
-  // Add payload, crc, and suffix
-  payload.copy(buffer, 16);
-  buffer.writeInt32BE(crc(payload), payload.length + 16);
-  buffer.writeUInt32BE(0x0000AA55, payload.length + 20);
-
-  return buffer;
-}
-
-module.exports = {parse, encode};
-=======
-module.exports = {MessageParser, CommandType};
->>>>>>> d269006f
+module.exports = {MessageParser, CommandType};